--- conflicted
+++ resolved
@@ -456,7 +456,6 @@
     rows.forEach((row) => {
       const cells = row.querySelectorAll("td");
       if (cells.length >= 1) {
-<<<<<<< HEAD
         const content = cells[0]
           .querySelector("div.whitespace-pre-wrap")
           .textContent.trim();
@@ -464,35 +463,6 @@
           role: "user",
           content: `Remember this about me: ${content}`
         });
-=======
-        const memory = {
-          content: cells[0]
-            .querySelector("div.whitespace-pre-wrap")
-            .textContent.trim(),
-          timestamp: new Date().toISOString(),
-        };
-
-        sendMemoryToMem0(memory)
-          .then(() => {
-            syncedCount++;
-            if (syncedCount === totalCount) {
-              showSyncPopup(syncButton, `${syncedCount} memories synced`);
-              // Change sync button state back to normal
-              setSyncButtonLoadingState(false);
-            }
-          })
-          .catch((error) => {
-            Sentry.captureException(error);
-            if (syncedCount === totalCount) {
-              showSyncPopup(
-                syncButton,
-                `${syncedCount}/${totalCount} memories synced`
-              );
-              // Change sync button state back to normal
-              setSyncButtonLoadingState(false);
-            }
-          });
->>>>>>> 406bc3f3
       }
     });
 
@@ -550,6 +520,44 @@
   });
 }
 
+// New function to send memories in batch
+function sendMemoriesToMem0(memories) {
+  return new Promise((resolve, reject) => {
+    chrome.storage.sync.get(
+      ["apiKey", "userId", "access_token"],
+      function (items) {
+        if ((items.apiKey || items.access_token) && items.userId) {
+          const authHeader = items.access_token
+            ? `Bearer ${items.access_token}`
+            : `Token ${items.apiKey}`;
+          fetch("https://api.mem0.ai/v1/memories/", {
+            method: "POST",
+            headers: {
+              "Content-Type": "application/json",
+              Authorization: authHeader,
+            },
+            body: JSON.stringify({
+              messages: memories,
+              user_id: items.userId,
+              infer: true,
+            }),
+          })
+            .then((response) => {
+              if (!response.ok) {
+                reject(`Failed to add memories: ${response.status}`);
+              } else {
+                resolve();
+              }
+            })
+            .catch((error) => reject(`Error sending memories to Mem0: ${error}`));
+        } else {
+          reject("API Key/Access Token or User ID not set");
+        }
+      }
+    );
+  });
+}
+
 function setSyncButtonLoadingState(isLoading) {
   const syncButton = document.querySelector("#sync-button");
   const syncButtonContent = document.querySelector("#sync-button-content");
