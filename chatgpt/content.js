--- conflicted
+++ resolved
@@ -453,46 +453,38 @@
     // Change sync button state to loading
     setSyncButtonLoadingState(true);
 
-    rows.forEach((row) => {
-      const cells = row.querySelectorAll("td");
-      if (cells.length >= 1) {
-<<<<<<< HEAD
-        const content = cells[0]
-          .querySelector("div.whitespace-pre-wrap")
-          .textContent.trim();
-        memories.push({
-          role: "user",
-          content: `Remember this about me: ${content}`
-        });
-=======
-        const memory = {
-          content: cells[0]
-            .querySelector("div.whitespace-pre-wrap")
-            .textContent.trim(),
-          timestamp: new Date().toISOString(),
-        };
-
-        sendMemoryToMem0(memory)
-          .then(() => {
-            syncedCount++;
-            if (syncedCount === totalCount) {
-              showSyncPopup(syncButton, `${syncedCount} memories synced`);
-              // Change sync button state back to normal
-              setSyncButtonLoadingState(false);
-            }
-          })
-          .catch((error) => {
-            Sentry.captureException(error);
-            if (syncedCount === totalCount) {
-              showSyncPopup(
-                syncButton,
-                `${syncedCount}/${totalCount} memories synced`
-              );
-              // Change sync button state back to normal
-              setSyncButtonLoadingState(false);
-            }
-          });
->>>>>>> 406bc3f3
+   rows.forEach((row) => {
+  const cells = row.querySelectorAll("td");
+  if (cells.length >= 1) {
+    const content = cells[0]
+      .querySelector("div.whitespace-pre-wrap")
+      .textContent.trim();
+    
+    const memory = {
+      content: `Remember this about me: ${content}`,
+      timestamp: new Date().toISOString(),
+    };
+    
+    sendMemoryToMem0(memory)
+      .then(() => {
+        syncedCount++;
+        if (syncedCount === totalCount) {
+          showSyncPopup(syncButton, `${syncedCount} memories synced`);
+          setSyncButtonLoadingState(false);
+        }
+      })
+      .catch((error) => {
+        Sentry.captureException(error);
+        if (syncedCount === totalCount) {
+          showSyncPopup(
+            syncButton,
+            `${syncedCount}/${totalCount} memories synced`
+          );
+          setSyncButtonLoadingState(false);
+        }
+      });
+  }
+});
       }
     });
 
