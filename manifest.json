--- conflicted
+++ resolved
@@ -21,20 +21,19 @@
   "content_scripts": [
     {
       "matches": ["https://claude.ai/*"],
-      "js": ["claude/content.js"]
+      "js": ["sentry.js", "sentry-init.js", "claude/content.js"]
     },
     {
       "matches": ["https://chat.openai.com/*", "https://chatgpt.com/*"],
-      "js": ["chatgpt/content.js"]
+      "js": ["sentry.js", "sentry-init.js", "chatgpt/content.js"]
     },
-<<<<<<< HEAD
     {
       "matches": ["https://www.perplexity.ai/*"],
-      "js": ["perplexity/content.js"]
+      "js": ["sentry.js", "sentry-init.js", "perplexity/content.js"]
     },
     {
       "matches": ["https://app.mem0.ai/*"],
-      "js": ["mem0/content.js"]
+      "js": ["sentry.js", "sentry-init.js", "mem0/content.js"]
     },
     {
       "matches": ["<all_urls>"],
@@ -48,30 +47,4 @@
       "matches": ["<all_urls>"]
     }
   ]
-=======
-    "content_scripts": [
-        {
-            "matches": ["https://claude.ai/*"],
-            "js": ["sentry.js","sentry-init.js", "claude/content.js"]
-        },
-        {
-            "matches": ["https://chat.openai.com/*", "https://chatgpt.com/*"],
-            "js": ["sentry.js", "sentry-init.js", "chatgpt/content.js"]
-        },
-        {
-            "matches": ["https://www.perplexity.ai/*"],
-            "js": ["sentry.js", "sentry-init.js", "perplexity/content.js"]
-        },
-        {
-            "matches": ["https://app.mem0.ai/*"],
-            "js": ["sentry.js", "sentry-init.js", "mem0/content.js"]
-        }
-    ],
-    "web_accessible_resources": [
-        {
-            "resources": ["icons/*.png"],
-            "matches": ["<all_urls>"]
-        }
-    ]
->>>>>>> 406bc3f3
 }