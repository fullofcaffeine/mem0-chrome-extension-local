let isProcessingMem0 = false;

function addMem0Button() {
  const submitButtons = document.querySelectorAll(
    'button[aria-label="Submit"]'
  );
  if (submitButtons.length === 0) {
    setTimeout(addMem0Button, 500);
    return;
  }

  submitButtons.forEach((submitButton) => {
    const targetDiv = submitButton.parentElement;
    const proButtonContainer = targetDiv.querySelector(".group\\/switch");

    if (targetDiv && !targetDiv.querySelector("#mem0-button-container")) {
      // Create a new container for the mem0 button
      const mem0ButtonContainer = document.createElement("div");
      mem0ButtonContainer.id = "mem0-button-container";
      mem0ButtonContainer.style.cssText = `
        display: inline-flex;
        align-items: center;
        margin-right: 8px;
        position: relative;
      `;

      // Create the mem0 button
      const mem0Button = document.createElement("img");
      mem0Button.id = "mem0-button";
      mem0Button.src = chrome.runtime.getURL(
        "icons/mem0-claude-icon-purple.png"
      );
      mem0Button.style.cssText = `
        width: 18px;
        height: 18px;
        cursor: pointer;
        padding: 11px;
        border-radius: 9px;
        transition: filter 0.3s ease, opacity 0.3s ease;
        box-sizing: content-box;
      `;

      // Create default tooltip (below the button)
      const defaultTooltip = document.createElement("div");
      defaultTooltip.textContent = "Add related memories";
      defaultTooltip.style.cssText = `
        visibility: hidden;
        position: absolute;
        background-color: #2d2f2f;
        color: white;
        text-align: center;
        border-radius: 4px;
        padding: 5px 8px;
        font-size: 12px;
        white-space: nowrap;
        opacity: 0;
        transition: opacity 0.3s, visibility 0.3s;
        z-index: 1000;
        top: -80%;
        left: 50%;
        transform: translateX(-50%);
        margin-top: 5px;
      `;

      // Create message tooltip (above the button)
      const messageTooltip = document.createElement("div");
      messageTooltip.style.cssText = `
        visibility: hidden;
        position: absolute;
        background-color: #191a1a;
        color: white;
        text-align: center;
        border-radius: 6px;
        padding: 6px 8px;
        font-size: 12px;
        white-space: nowrap;
        opacity: 0;
        transition: opacity 0.3s, visibility 0.3s;
        z-index: 1000;
        top: 50%;
        left: -140px;
        transform: translateY(-50%);
        margin-right: 5px;
      `;

      mem0ButtonContainer.appendChild(mem0Button);
      mem0ButtonContainer.appendChild(defaultTooltip);
      mem0ButtonContainer.appendChild(messageTooltip);

      // Insert the mem0ButtonContainer before the Pro button
      if (proButtonContainer) {
        proButtonContainer.parentElement.insertBefore(
          mem0ButtonContainer,
          proButtonContainer
        );
      } else {
        // If Pro button is not found, insert before the submit button
        targetDiv.insertBefore(mem0ButtonContainer, submitButton);
      }

      // Event listeners
      mem0Button.addEventListener("click", (event) => {
        event.preventDefault();
        event.stopPropagation();
        if (!mem0Button.disabled) {
          handleMem0Click(defaultTooltip, messageTooltip);
        }
      });

      mem0Button.addEventListener("mouseenter", () => {
        if (!mem0Button.disabled) {
          mem0Button.style.filter = "brightness(70%)";
          showTooltip(defaultTooltip);
        }
      });

      mem0Button.addEventListener("mouseleave", () => {
        mem0Button.style.filter = "none";
        hideTooltip(defaultTooltip);
      });

      // Function to update button states
      function updateButtonStates() {
        const isSubmitEnabled = !submitButton.disabled;
        mem0Button.disabled = !isSubmitEnabled;
        mem0Button.style.opacity = isSubmitEnabled ? "1" : "0.5";
        mem0Button.style.pointerEvents = isSubmitEnabled ? "auto" : "none";
      }

      // Initial update
      updateButtonStates();

      // Create a MutationObserver to watch for changes in the submit button's disabled attribute
      const observer = new MutationObserver(updateButtonStates);
      observer.observe(submitButton, {
        attributes: true,
        attributeFilter: ["disabled"],
      });

      // Clean up the observer when the mem0 button is removed
      const cleanupObserver = new MutationObserver((mutations) => {
        mutations.forEach((mutation) => {
          if (
            mutation.type === "childList" &&
            !document.body.contains(mem0ButtonContainer)
          ) {
            observer.disconnect();
            cleanupObserver.disconnect();
          }
        });
      });
      cleanupObserver.observe(document.body, {
        childList: true,
        subtree: true,
      });
    }
  });
}

function setButtonLoadingState(isLoading) {
  const mem0Button = document.querySelector("#mem0-button");
  if (mem0Button) {
    if (isLoading) {
      mem0Button.disabled = true;
      document.body.style.cursor = "wait";
      mem0Button.style.cursor = "wait";
      mem0Button.style.opacity = "0.7";
    } else {
      mem0Button.disabled = false;
      document.body.style.cursor = "default";
      mem0Button.style.cursor = "pointer";
      mem0Button.style.opacity = "1";
    }
  }
}

function showTooltip(tooltip, message) {
  if (message) {
    // Create and add the (i) icon
    const infoIcon = document.createElement("span");
    infoIcon.textContent = "ⓘ ";
    infoIcon.style.marginRight = "3px";

    tooltip.innerHTML = "";
    tooltip.appendChild(infoIcon);
    tooltip.appendChild(document.createTextNode(message));
  }
  tooltip.style.visibility = "visible";
  tooltip.style.opacity = "1";
}

function hideTooltip(tooltip) {
  tooltip.style.visibility = "hidden";
  tooltip.style.opacity = "0";
}

async function handleMem0Click(
  defaultTooltip,
  messageTooltip,
  clickSendButton = false
) {
  console.log("handleMem0Click called");
  const inputElement = getInputElement();
  console.log("Input element:", inputElement);
  let message = getInputValue(inputElement);
  console.log("Message:", message);
  setButtonLoadingState(true);
  if (!message) {
    console.error("No input message found");
    showTooltip(messageTooltip, "No input message");
    setTimeout(() => hideTooltip(messageTooltip), 2000);
    setButtonLoadingState(false);
    return;
  }

  const memInfoRegex = /\s*Here is some more information about me:[\s\S]*$/;
  message = message.replace(memInfoRegex, "").trim();
  const endIndex = message.indexOf("</p>");
  if (endIndex !== -1) {
    message = message.slice(0, endIndex + 4);
  }

  if (isProcessingMem0) {
    return;
  }

  isProcessingMem0 = true;
  hideTooltip(defaultTooltip);

  try {
    const data = await new Promise((resolve) => {
      chrome.storage.sync.get(
        ["apiKey", "userId", "access_token"],
        function (items) {
          resolve(items);
        }
      );
    });

    const apiKey = data.apiKey;
    const userId = data.userId || "perplexity-user";
    const accessToken = data.access_token;

    if (!apiKey && !accessToken) {
      showTooltip(messageTooltip, "No API Key or Access Token found");
      setTimeout(() => hideTooltip(messageTooltip), 2000);
      isProcessingMem0 = false;
      setButtonLoadingState(false);
      return;
    }

    const authHeader = accessToken
      ? `Bearer ${accessToken}`
      : `Token ${apiKey}`;

    const messages = [];
    messages.push({ role: "user", content: message });
<<<<<<< HEAD
    console.log(messages);
=======
>>>>>>> 5a595443

    // Existing search API call
    const searchResponse = await fetch(
      "https://api.mem0.ai/v1/memories/search/",
      {
        method: "POST",
        headers: {
          "Content-Type": "application/json",
          Authorization: authHeader,
        },
        body: JSON.stringify({
          query: message,
          user_id: userId,
          rerank: true,
          threshold: 0.3,
          limit: 10,
        }),
      }
    );

    if (!searchResponse.ok) {
      throw new Error(
        `API request failed with status ${searchResponse.status}`
      );
    }

    const responseData = await searchResponse.json();

    if (inputElement) {
      const memories = responseData.map((item) => item.memory);

      if (memories.length > 0) {
        // Prepare the memories content
        let currentContent = getInputValue(inputElement);

        const memInfoRegex =
          /\s*Here is some more information about me:[\s\S]*$/;
        currentContent = currentContent.replace(memInfoRegex, "").trim();

        let memoriesContent = "\n\nHere is some more information about me:\n";
        memories.forEach((mem, index) => {
          memoriesContent += `- ${mem}`;
          if (index < memories.length - 1) {
            memoriesContent += "\n";
          }
        });

        // Insert the memories into the input field
        setInputValue(inputElement, currentContent + memoriesContent);
        setButtonLoadingState(false);

        if (clickSendButton) {
          const sendButton = inputElement.closest(
            '[data-testid="quick-search-modal"]'
          )
            ? inputElement
                .closest('[data-testid="quick-search-modal"]')
                .querySelector('button[aria-label="Submit"]')
            : document.querySelector('button[aria-label="Submit"]');

          if (sendButton) {
            setTimeout(() => {
              sendButton.click();
            }, 100);
          } else {
            console.error("Send button not found");
          }
        }
      } else {
        showTooltip(messageTooltip, "No memories found");
        setTimeout(() => hideTooltip(messageTooltip), 2000);
        setButtonLoadingState(false);
      }
    }
    setTimeout(() => hideTooltip(messageTooltip), 2000);
    setButtonLoadingState(false);

    // New add memory API call (non-blocking)
    fetch("https://api.mem0.ai/v1/memories/", {
      method: "POST",
      headers: {
        "Content-Type": "application/json",
        Authorization: authHeader,
      },
      body: JSON.stringify({
        messages: messages,
        user_id: userId,
        infer: true,
      }),
    })
      .then((response) => {
        if (!response.ok) {
          console.error("Failed to add memory:", response.status);
        }
      })
      .catch((error) => {
        console.error("Error adding memory:", error);
      });
  } catch (error) {
    console.error("Error:", error);
    setButtonLoadingState(false);
  } finally {
    isProcessingMem0 = false;
  }
}

function getInputElement() {
  const elements = [
    document.querySelector('[data-testid="quick-search-modal"] textarea'),
    document.querySelector(".col-start-1.col-end-4 textarea"),
    document.querySelector('div[contenteditable="true"]'),
    document.querySelector("textarea"),
  ];
  const element = elements.find((el) => el !== null);
  return element;
}

function getInputValue(inputElement) {
  if (!inputElement) {
    console.log("No input element found");
    return null;
  }

  let value;
  if (inputElement.tagName.toLowerCase() === "div") {
    value = inputElement.textContent;
  } else if (inputElement.tagName.toLowerCase() === "textarea") {
    value = inputElement.value;

    // If the textarea is empty, check for the invisible span
    if (!value) {
      const parentDiv = inputElement.closest(".col-start-1.col-end-4");
      if (parentDiv) {
        const invisibleSpan = parentDiv.querySelector("span.invisible");
        if (invisibleSpan) {
          value = invisibleSpan.textContent;
        }
      }
    }
  }

  console.log("Input value:", value);
  return value;
}

function setInputValue(inputElement, value) {
  if (!inputElement) return;

  if (inputElement.tagName.toLowerCase() === "div") {
    inputElement.textContent = value;
  } else if (inputElement.tagName.toLowerCase() === "textarea") {
    inputElement.value = value;

    // For quick-search-modal, we need to update the associated span
    const parentDiv = inputElement.closest(".col-start-1.col-end-4");
    if (parentDiv) {
      const invisibleSpan = parentDiv.querySelector("span.invisible");
      if (invisibleSpan) {
        invisibleSpan.textContent = value;
      }
    }
  }

  // Trigger input event to update any associated UI
  inputElement.dispatchEvent(new Event("input", { bubbles: true }));
}

function initializeMem0Integration() {
  document.addEventListener("DOMContentLoaded", () => {
    addMem0Button();
  });

  document.addEventListener("keydown", (event) => {
    if (event.ctrlKey && event.key === "m") {
      event.preventDefault();
      const defaultTooltip = document.querySelector(
        "#mem0-button-container > div:nth-child(2)"
      );
      const messageTooltip = document.querySelector(
        "#mem0-button-container > div:nth-child(3)"
      );
      handleMem0Click(defaultTooltip, messageTooltip, true);
    }
  });

  const observer = new MutationObserver((mutations) => {
    mutations.forEach(() => {
      addMem0Button();
    });
  });

  observer.observe(document.body, { childList: true, subtree: true });
}

initializeMem0Integration();<|MERGE_RESOLUTION|>--- conflicted
+++ resolved
@@ -255,10 +255,6 @@
 
     const messages = [];
     messages.push({ role: "user", content: message });
-<<<<<<< HEAD
-    console.log(messages);
-=======
->>>>>>> 5a595443
 
     // Existing search API call
     const searchResponse = await fetch(
